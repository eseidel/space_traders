name: db
description: Database layer
version: 0.1.0
publish_to: none

environment:
  sdk: ^3.7.0
# resolution: workspace

dependencies: 
  collection: ^1.18.0
<<<<<<< HEAD
  equatable: ^2.0.7
  meta: ^1.9.1
=======
  meta: ^1.17.0
>>>>>>> e6dfda4b
  postgres: ^3.1.2
  types:
    path: ../types

dev_dependencies:
  docker_process: ^1.3.2
  mocktail: ^1.0.0
  test: ^1.26.0
  very_good_analysis: ^7.0.0<|MERGE_RESOLUTION|>--- conflicted
+++ resolved
@@ -9,12 +9,8 @@
 
 dependencies: 
   collection: ^1.18.0
-<<<<<<< HEAD
   equatable: ^2.0.7
-  meta: ^1.9.1
-=======
   meta: ^1.17.0
->>>>>>> e6dfda4b
   postgres: ^3.1.2
   types:
     path: ../types
